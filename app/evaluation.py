import logging
import time
from typing import Any, TypedDict, Optional

from .math_tutor import MathTutor

import json

# Set up logging
logger = logging.getLogger(__name__)

# Global tutor instance (initialized lazily)
_tutor: Optional[MathTutor] = None
_tutor_init_error: Optional[str] = None


def _get_tutor() -> MathTutor:
    """
    Lazy initialization of the MathTutor instance.
    Tries multiple config paths with retries and caches the result.
    Raises RuntimeError if initialization fails after all attempts.
    """
    global _tutor, _tutor_init_error
    
    # Return cached tutor if already initialized
    if _tutor is not None:
        return _tutor
    
    # Return cached error if already failed
    if _tutor_init_error is not None:
        raise RuntimeError(_tutor_init_error)
    
    # Configuration paths to try
    config_paths = ['app/config_tutor_test.json', 'app/config_tutor.json']
    max_retries = 3  # Total attempts per config
    retry_delay = 1  # Seconds between retries
    
    all_errors = []
    
    for config_path in config_paths:
        for attempt in range(max_retries):
            try:
                attempt_info = f"attempt {attempt + 1}/{max_retries}" if max_retries > 1 else "single attempt"
                logger.info(f"Attempting to initialize MathTutor with config: {config_path} ({attempt_info})")
                _tutor = MathTutor(config_path)
                logger.info(f"Successfully initialized MathTutor with config: {config_path}")
                return _tutor
                
            except FileNotFoundError as e:
                error_msg = f"Config file not found: {config_path}"
                logger.warning(error_msg)
                all_errors.append(error_msg)
                # Don't retry if file doesn't exist
                break
                
            except ValueError as e:
                error_msg = f"Configuration error with {config_path} (attempt {attempt + 1}): {str(e)}"
                logger.warning(error_msg)
                all_errors.append(error_msg)
                
                # Retry if we have attempts left
                if attempt < max_retries - 1:
                    logger.info(f"Retrying in {retry_delay} seconds...")
                    time.sleep(retry_delay)
                else:
                    break
                    
            except Exception as e:
                error_msg = f"Failed to initialize with {config_path} (attempt {attempt + 1}): {str(e)}"
                logger.warning(error_msg)
                all_errors.append(error_msg)
                
                # Retry if we have attempts left
                if attempt < max_retries - 1:
                    logger.info(f"Retrying in {retry_delay} seconds...")
                    time.sleep(retry_delay)
                else:
                    break
    
    # All initialization attempts failed
    _tutor_init_error = "Failed to initialize MathTutor after all retry attempts. Errors: " + "; ".join(all_errors)
    logger.error(_tutor_init_error)
    raise RuntimeError(_tutor_init_error)
        
class Params(TypedDict):
    model_name: str
    submission_context: dict

class Result(TypedDict):
    feedback: str
    is_correct: bool

max_submissions_per_student_per_response_area = 6

def evaluation_function(response: Any, answer: Any, params: Params) -> Result:
    """
    Function used to evaluate a student response.
    ---
    The handler function passes three arguments to evaluation_function():

    - `response` which are the answers provided by the student.
    - `answer` which are the correct answers to compare against. Normally, we won't have those in our application.
    - `params` which are any extra parameters that may be useful,
        e.g., error tolerances.

    The `params` dictionary now includes a 'submission_context' key with the following structure:
    {
        'submission_context': {
            'submissions_per_student_per_response_area': int
        }
    }
    This can be used to limit student usage or provide feedback based on the number of submissions.

    The output of this function is what is returned as the API response
    and therefore must be JSON-encodable. It must also conform to the
    response schema.

    Any standard python library may be used, as well as any package
    available on pip (provided it is added to requirements.txt).

    The way you wish to structure you code (all in this function, or
    split into many) is entirely up to you. All that matters are the
    return types and that evaluation_function() is the main function used
    to output the evaluation response.
    """
    try:
        feedback_prefix = ""

        # get the number of submissions per student per response area
        try:
            submissions_per_student_per_response_area = params['submission_context']['submissions_per_student_per_response_area']
            if submissions_per_student_per_response_area >= max_submissions_per_student_per_response_area:
                feedback = f"You have reached the maximum number of submissions per student for this question. Please try another one. If you believe this is an error, please contact your instructor."
                return Result(is_correct=False, feedback=feedback)
            else:
                feedback_prefix = f"You have submitted {submissions_per_student_per_response_area+1} times. You have {max_submissions_per_student_per_response_area - submissions_per_student_per_response_area - 1} submissions remaining.\n\n"

        except KeyError:
            # for the moment, pass in case this is not provided; otherwise we break test cases
            pass
        
        # We assume that response in our case contains the student's answer as well as the question
        # We don't assume that we get an exemplary answer, but if `answer` is a string, we provide it to the tutor

        # Validate response is a string instead of using assert
        if not isinstance(response, str):
            return Result(feedback="Invalid response format: expected string", is_correct=False)
        
        if not isinstance(answer, str):
            answer = f"No exemplary solution provided"
        else:
            try:
                # we expect `answer` to be a json string containing the question and an exemplary solution
                json_answer = json.loads(answer)
                question = json_answer["question"]
                solution = json_answer["answer"]
            except ValueError:
                answer = f"No exemplary solution provided"
        
        try:
            feedback = tutor.process_input(response, answer, model=params['model_name'])
        except Exception as e:
            feedback = f"An error occurred during the evaluation: {e}"

        feedback = feedback_prefix + feedback
        return Result(feedback=feedback, is_correct=False)
    
<<<<<<< HEAD
    # Get the tutor instance (may raise RuntimeError for initialization failures)
    # RuntimeError is allowed to propagate - the platform will handle it
    tutor = _get_tutor()
    
    # Try to process the input
    try:
        feedback = tutor.process_input(response, answer, model=params['model_name'])
    except ValueError as e:
        # Input validation error from MathTutor - return as feedback
        logger.warning(f"Input validation error: {e}")
        feedback = f"Unable to process your submission: {str(e)}"

    feedback = feedback_prefix + feedback
    return Result(feedback=feedback, is_correct=False)
=======
    except Exception as e:
        return Result(feedback=f"Unexpected error during evaluation: {e}", is_correct=False)
>>>>>>> efef6023

<|MERGE_RESOLUTION|>--- conflicted
+++ resolved
@@ -157,31 +157,21 @@
             except ValueError:
                 answer = f"No exemplary solution provided"
         
+        # Get the tutor instance (may raise RuntimeError for initialization failures)
+        # RuntimeError is allowed to propagate - the platform will handle it
+        tutor = _get_tutor()
+        
+        # Try to process the input
         try:
             feedback = tutor.process_input(response, answer, model=params['model_name'])
-        except Exception as e:
-            feedback = f"An error occurred during the evaluation: {e}"
+        except ValueError as e:
+            # Input validation error from MathTutor - return as feedback
+            logger.warning(f"Input validation error: {e}")
+            feedback = f"Unable to process your submission: {str(e)}"
 
         feedback = feedback_prefix + feedback
         return Result(feedback=feedback, is_correct=False)
     
-<<<<<<< HEAD
-    # Get the tutor instance (may raise RuntimeError for initialization failures)
-    # RuntimeError is allowed to propagate - the platform will handle it
-    tutor = _get_tutor()
-    
-    # Try to process the input
-    try:
-        feedback = tutor.process_input(response, answer, model=params['model_name'])
-    except ValueError as e:
-        # Input validation error from MathTutor - return as feedback
-        logger.warning(f"Input validation error: {e}")
-        feedback = f"Unable to process your submission: {str(e)}"
-
-    feedback = feedback_prefix + feedback
-    return Result(feedback=feedback, is_correct=False)
-=======
     except Exception as e:
         return Result(feedback=f"Unexpected error during evaluation: {e}", is_correct=False)
->>>>>>> efef6023
 
